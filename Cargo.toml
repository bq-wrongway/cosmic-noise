[package]
name = "cosmic-noise"
version = "0.2.0"
edition = "2021"
license = "GPL-3.0"
description = "Applet for playing background noise, heavility inspired by Blanket"
repository = "https://github.com/bq-wrongway/cosmic-noise"

[build-dependencies]
vergen = { version = "8", features = ["git", "gitcl"] }

[dependencies]
i18n-embed-fl = "0.9.3"
rust-embed = "8.5.0"
kira = "0.10.1"
dirs = "5.0.1"
walkdir = "2.5.0"
<<<<<<< HEAD
env_logger = "0.11.6"
log = "0.4.25"
=======
log = "0.4.25"
env_logger = "0.11.6"
>>>>>>> 80756e80

[dependencies.i18n-embed]
version = "0.15"
features = ["fluent-system", "desktop-requester"]

[dependencies.libcosmic]
git = "https://github.com/pop-os/libcosmic.git"
# See https://github.com/pop-os/libcosmic/blob/master/Cargo.toml for available features.
features = [
    # Accessibility support
    "a11y",
    # Uses cosmic-settings-daemon to watch for config file changes
    "dbus-config",
    # Support creating additional application windows.
    "applet",
    # Uses tokio as the executor for the runtime
    "tokio",
    # Add Wayland support to winit
    "wayland",
    # GPU-accelerated rendering
    "wgpu",
]<|MERGE_RESOLUTION|>--- conflicted
+++ resolved
@@ -15,13 +15,8 @@
 kira = "0.10.1"
 dirs = "5.0.1"
 walkdir = "2.5.0"
-<<<<<<< HEAD
-env_logger = "0.11.6"
-log = "0.4.25"
-=======
 log = "0.4.25"
 env_logger = "0.11.6"
->>>>>>> 80756e80
 
 [dependencies.i18n-embed]
 version = "0.15"
